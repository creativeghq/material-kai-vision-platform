import "https://deno.land/x/xhr@0.1.0/mod.ts";
import { serve } from "https://deno.land/std@0.168.0/http/server.ts";
import { createClient } from 'https://esm.sh/@supabase/supabase-js@2.7.1';
import { HfInference } from 'https://esm.sh/@huggingface/inference@2.3.2';
import Replicate from "https://esm.sh/replicate@0.25.2";

// Global workflow tracking
let workflowSteps: any[] = [];
let currentGenerationId: string | null = null;

// Initialize workflow steps
function initializeWorkflowSteps(hasReferenceImage: boolean = false) {
  workflowSteps = [
    // Replicate Models (support both text-to-image and image-to-image)
    { modelName: 'adirik/interior-design', name: 'Interior Design AI', type: hasReferenceImage ? 'image-to-image' : 'text-to-image', status: 'pending' },
    { modelName: 'erayyavuz/interior-ai', name: 'Interior AI', type: hasReferenceImage ? 'image-to-image' : 'text-to-image', status: 'pending' },
    { modelName: 'jschoormans/comfyui-interior-remodel', name: 'ComfyUI Interior Remodel', type: hasReferenceImage ? 'image-to-image' : 'text-to-image', status: 'pending' },
    { modelName: 'julian-at/interiorly-gen1-dev', name: 'Interiorly Gen1 Dev', type: hasReferenceImage ? 'image-to-image' : 'text-to-image', status: 'pending' },
    { modelName: 'jschoormans/interior-v2', name: 'Interior V2', type: hasReferenceImage ? 'image-to-image' : 'text-to-image', status: 'pending' },
    { modelName: 'rocketdigitalai/interior-design-sdxl', name: 'Interior Design SDXL', type: 'image-to-image', status: 'pending' },
    { modelName: 'davisbrown/designer-architecture', name: 'Designer Architecture', type: 'text-to-image', status: 'pending' },
    // Hugging Face Models (text-to-image only)
    { modelName: 'stabilityai/stable-diffusion-xl-base-1.0', name: 'Stable Diffusion XL', type: 'text-to-image', status: 'pending' },
    { modelName: 'black-forest-labs/FLUX.1-schnell', name: 'FLUX-Schnell', type: 'text-to-image', status: 'pending' },
    { modelName: 'stabilityai/stable-diffusion-2-1', name: 'Stable Diffusion 2.1', type: 'text-to-image', status: 'pending' }
  ];
}

// Update workflow step status
async function updateWorkflowStep(modelName: string, status: 'running' | 'success' | 'failed', imageUrl?: string, errorMessage?: string, processingTimeMs?: number) {
  const step = workflowSteps.find(s => s.modelName === modelName);
  if (step) {
    step.status = status;
    step.endTime = new Date().toISOString();
    if (status === 'running') {
      step.startTime = new Date().toISOString();
    }
    if (imageUrl) step.imageUrl = imageUrl;
    if (errorMessage) step.errorMessage = errorMessage;
    if (processingTimeMs) step.processingTimeMs = processingTimeMs;
  }
  
  // Update database with current workflow state
  if (currentGenerationId) {
    try {
      await supabase
        .from('generation_3d')
        .update({
          result_data: { 
            workflow_steps: workflowSteps,
            progress: Math.round((workflowSteps.filter(s => s.status === 'success' || s.status === 'failed').length / workflowSteps.length) * 100)
          }
        })
        .eq('id', currentGenerationId);
      console.log(`Updated workflow step: ${modelName} -> ${status}`);
    } catch (error) {
      console.error('Failed to update workflow step in database:', error);
    }
  }
}


const corsHeaders = {
  'Access-Control-Allow-Origin': '*',
  'Access-Control-Allow-Headers': 'authorization, x-client-info, apikey, content-type',
};

const supabase = createClient(
  Deno.env.get('SUPABASE_URL')!,
  Deno.env.get('SUPABASE_SERVICE_ROLE_KEY')!
);

interface GenerationRequest {
  user_id: string;
  prompt: string;
  room_type?: string;
  style?: string;
  specific_materials?: string[];
  reference_image_url?: string; // Add support for reference image
}

// CrewAI Agent: Parse user request with hybrid AI approach
async function parseUserRequestHybrid(prompt: string) {
  // Try OpenAI first
  try {
    const openaiResult = await parseWithOpenAI(prompt);
    const validation = validateParseResult(openaiResult);
    
    if (validation.score >= 0.7) {
      console.log(`OpenAI parsing successful with score: ${validation.score}`);
      return openaiResult;
    }
    
    console.log(`OpenAI parsing score ${validation.score} below threshold, trying Claude...`);
  } catch (error) {
    console.log(`OpenAI parsing failed: ${error.message}, trying Claude...`);
  }

  // Try Claude as fallback
  try {
    const claudeResult = await parseWithClaude(prompt);
    const validation = validateParseResult(claudeResult);
    
    console.log(`Claude parsing completed with score: ${validation.score}`);
    return claudeResult;
  } catch (error) {
    console.error(`Claude parsing also failed: ${error.message}`);
    // Return basic fallback
    return {
      room_type: 'living room',
      style: 'modern',
      materials: [],
      features: [],
      layout: '',
      enhanced_prompt: prompt
    };
  }
}

function validateParseResult(result: any): { score: number } {
  let score = 1.0;
  
  if (!result.room_type) score -= 0.3;
  if (!result.style) score -= 0.3;
  if (!result.enhanced_prompt || result.enhanced_prompt === result.original_prompt) score -= 0.2;
  if (!result.materials || result.materials.length === 0) score -= 0.1;
  if (!result.features || result.features.length === 0) score -= 0.1;
  
  return { score: Math.max(0, Math.min(1, score)) };
}

async function parseWithOpenAI(prompt: string) {
  const openaiKey = Deno.env.get('OPENAI_API_KEY');
  if (!openaiKey) {
    throw new Error('OpenAI API key not configured');
  }

  const response = await fetch('https://api.openai.com/v1/chat/completions', {
    method: 'POST',
    headers: {
      'Authorization': `Bearer ${openaiKey}`,
      'Content-Type': 'application/json',
    },
    body: JSON.stringify({
      model: 'gpt-4o-mini',
      messages: [
        {
          role: 'system',
          content: `You are a CrewAI Agent specialized in parsing interior design requests. Extract:
          1. Room type (living room, kitchen, bedroom, etc.)
          2. Style (modern, Swedish, industrial, etc.)
          3. Specific materials mentioned (oak, marble, steel, etc.)
          4. Key furniture or features
          5. Layout specifications (L-shape, open concept, etc.)
          
          Respond in JSON format with: room_type, style, materials, features, layout, enhanced_prompt`
        },
        {
          role: 'user',
          content: `Parse this interior design request: "${prompt}"`
        }
      ],
      max_tokens: 500,
      temperature: 0.2
    }),
  });

  if (!response.ok) {
    throw new Error(`OpenAI API error: ${response.statusText}`);
  }

  const data = await response.json();
  try {
    return JSON.parse(data.choices[0].message.content);
  } catch {
    return {
      room_type: 'living room',
      style: 'modern',
      materials: [],
      features: [],
      layout: '',
      enhanced_prompt: prompt
    };
  }
}

async function parseWithClaude(prompt: string) {
  const claudeKey = Deno.env.get('ANTHROPIC_API_KEY');
  if (!claudeKey) {
    throw new Error('Claude API key not configured');
  }

  const response = await fetch('https://api.anthropic.com/v1/messages', {
    method: 'POST',
    headers: {
      'Authorization': `Bearer ${claudeKey}`,
      'Content-Type': 'application/json',
      'anthropic-version': '2023-06-01'
    },
    body: JSON.stringify({
      model: 'claude-sonnet-4-20250514',
      messages: [
        {
          role: 'user',
          content: `Parse this interior design request and extract room type, style, materials, features, and layout. Create an enhanced prompt for image generation.

Request: "${prompt}"

Respond in JSON format with: room_type, style, materials, features, layout, enhanced_prompt`
        }
      ],
      max_tokens: 500,
      system: 'You are an interior design expert. Parse requests accurately and enhance prompts for better image generation.'
    }),
  });

  if (!response.ok) {
    throw new Error(`Claude API error: ${response.statusText}`);
  }

  const data = await response.json();
  try {
    return JSON.parse(data.content[0].text);
  } catch {
    return {
      room_type: 'living room',
      style: 'modern',
      materials: [],
      features: [],
      layout: '',
      enhanced_prompt: prompt
    };
  }

// Enhanced error handling and logging for 3D generation
function logModelAttempt(modelName: string, status: 'start' | 'success' | 'error', details?: any) {
  const timestamp = new Date().toISOString();
  const logEntry = {
    timestamp,
    model: modelName,
    status,
    details: details || {},
    errorType: details?.error?.name || null,
    errorMessage: details?.error?.message || null
  };
  
  console.log(`[${timestamp}] 🎯 MODEL ${status.toUpperCase()}: ${modelName}`, details ? JSON.stringify(details, null, 2) : '');
  
  // Store in a global log array for debugging
  if (!(globalThis as any).modelLogs) {
    (globalThis as any).modelLogs = [];
  }
  (globalThis as any).modelLogs.push(logEntry);
}

function getModelLogs() {
  return (globalThis as any).modelLogs || [];
}

function classifyError(error: any): { type: string; severity: 'low' | 'medium' | 'high'; retryable: boolean } {
  const message = error?.message?.toLowerCase() || '';
  
  if (message.includes('version') || message.includes('not found')) {
    return { type: 'VERSION_ERROR', severity: 'high', retryable: false };
  }
  if (message.includes('parameter') || message.includes('input')) {
    return { type: 'PARAMETER_ERROR', severity: 'high', retryable: false };
  }
  if (message.includes('timeout') || message.includes('network')) {
    return { type: 'NETWORK_ERROR', severity: 'medium', retryable: true };
  }
  if (message.includes('rate limit') || message.includes('quota')) {
    return { type: 'RATE_LIMIT_ERROR', severity: 'medium', retryable: true };
  }
  if (message.includes('authentication') || message.includes('unauthorized')) {
    return { type: 'AUTH_ERROR', severity: 'high', retryable: false };
  }
  
  return { type: 'UNKNOWN_ERROR', severity: 'medium', retryable: false };
}

// CrewAI Agent: Match materials from our catalog
async function matchMaterials(materials: string[]) {
  if (!materials || materials.length === 0) return [];

  try {
    const materialMatches = [];
    
    for (const material of materials) {
      const { data, error } = await supabase
        .from('materials_catalog')
        .select('id, name, category, properties')
        .or(`name.ilike.%${material}%,description.ilike.%${material}%`)
        .limit(3);

      if (!error && data && data.length > 0) {
        materialMatches.push(...data);
      }
    }

    return materialMatches;
  } catch (error) {
    console.error('Error matching materials:', error);
    return [];
  }
}

// Hugging Face Models Configuration
const HUGGINGFACE_MODELS = [
  {
    name: '🎨 Stable Diffusion XL Base 1.0 - stabilityai/stable-diffusion-xl-base-1.0',
    model: 'stabilityai/stable-diffusion-xl-base-1.0',
    type: 'primary'
  },
  {
    name: '⚡ FLUX-Schnell - black-forest-labs/FLUX.1-schnell',
    model: 'black-forest-labs/FLUX.1-schnell',
    type: 'advanced'
  },
  {
    name: '🏠 Interior Design Model - stabilityai/stable-diffusion-2-1',
    model: 'stabilityai/stable-diffusion-2-1',
    type: 'fallback'
  }
];

// Generate with Hugging Face models (primary generation method)
async function generateHuggingFaceImages(prompt: string): Promise<Array<{url: string, modelName: string}>> {
  console.log("🤗 Starting Hugging Face generation with prompt:", prompt);
  
  const HF_TOKEN = Deno.env.get('HUGGING_FACE_ACCESS_TOKEN');
  if (!HF_TOKEN) {
    console.error("❌ HUGGING_FACE_ACCESS_TOKEN is not set");
    throw new Error('HUGGING_FACE_ACCESS_TOKEN is not configured');
  }

  const hf = new HfInference(HF_TOKEN);
  const results: Array<{url: string, modelName: string}> = [];
  
  // Try each Hugging Face model
  for (const modelConfig of HUGGINGFACE_MODELS) {
    const startTime = Date.now();
    try {
      console.log(`🤗 Attempting ${modelConfig.name}...`);
      await updateWorkflowStep(modelConfig.model, 'running');
      
      // Special handling for FLUX models
      if (modelConfig.model.includes('FLUX')) {
        console.log(`⚡ Using optimized FLUX parameters for ${modelConfig.model}`);
        
        // Use a simplified approach for FLUX
        const response = await fetch(`https://api-inference.huggingface.co/models/${modelConfig.model}`, {
          method: 'POST',
          headers: {
            'Authorization': `Bearer ${Deno.env.get('HUGGING_FACE_ACCESS_TOKEN')}`,
            'Content-Type': 'application/json',
          },
          body: JSON.stringify({
            inputs: prompt,
            parameters: {
              num_inference_steps: 1, // Minimum for schnell
              guidance_scale: 0.0,    // Minimum guidance for schnell
              width: 1024,
              height: 1024
            }
          }),
        });

        if (!response.ok) {
          throw new Error(`HTTP ${response.status}: ${response.statusText}`);
        }

        const blob = await response.blob();
        const arrayBuffer = await blob.arrayBuffer();
        
        // Fix: Convert ArrayBuffer to base64 without spreading large arrays
        const uint8Array = new Uint8Array(arrayBuffer);
        let binaryString = '';
        for (let i = 0; i < uint8Array.length; i++) {
          binaryString += String.fromCharCode(uint8Array[i]);
        }
        const base64 = btoa(binaryString);
        const result = `data:image/png;base64,${base64}`;
        
        results.push({ 
          url: result, 
          modelName: modelConfig.name 
        });
        console.log(`✅ ${modelConfig.name} generation successful with direct API`);
        await updateWorkflowStep(modelConfig.model, 'success', result, undefined, Date.now() - startTime);
      } else {
        // Standard HF SDK for other models
        const image = await hf.textToImage({
          inputs: prompt,
          model: modelConfig.model,
        });

        const arrayBuffer = await image.arrayBuffer();
        
        // Fix: Convert ArrayBuffer to base64 without spreading large arrays  
        const uint8Array = new Uint8Array(arrayBuffer);
        let binaryString = '';
        for (let i = 0; i < uint8Array.length; i++) {
          binaryString += String.fromCharCode(uint8Array[i]);
        }
        const base64 = btoa(binaryString);
        const result = `data:image/png;base64,${base64}`;
        
        results.push({ 
          url: result, 
          modelName: modelConfig.name 
        });
        console.log(`✅ ${modelConfig.name} generation successful`);
        await updateWorkflowStep(modelConfig.model, 'success', result, undefined, Date.now() - startTime);
      }
      
      // Continue to next model to show ALL models
    } catch (error) {
      console.error(`❌ ${modelConfig.name} failed:`, error.message);
      console.error(`❌ Full error details:`, error);
      await updateWorkflowStep(modelConfig.model, 'failed', undefined, error.message, Date.now() - startTime);
      // Continue to next model on failure
    }
  }
  
  return results;
}

// Generate with YOUR EXACT Replicate text-to-image models only
async function generateTextToImageModels(prompt: string, replicate: any, referenceImageUrl?: string): Promise<Array<{url: string, modelName: string}>> {
  const results = [];
  console.log("🎭 Starting text-to-image model generations...");
<<<<<<< HEAD
  console.log("📋 TEXT-TO-IMAGE MODELS TO TEST:");
  console.log("   1. 🏗️ Designer Architecture - davisbrown/designer-architecture");
=======
  console.log("📋 REPLICATE MODELS TO TEST:");
  console.log("   1. 🏡 Interior Design AI - adirik/interior-design");
  console.log("   2. 🏠 Interior AI - erayyavuz/interior-ai");
  console.log("   3. 🎨 ComfyUI Interior Remodel - jschoormans/comfyui-interior-remodel");
  console.log("   4. 🏛️ Interiorly Gen1 Dev - julian-at/interiorly-gen1-dev");
  console.log("   5. 🏘️ Interior V2 - jschoormans/interior-v2");
  console.log("   6. 🚀 Interior Design SDXL - rocketdigitalai/interior-design-sdxl");
  console.log("   7. 🏗️ Designer Architecture - davisbrown/designer-architecture");
>>>>>>> 8f96c572
  console.log("------------------------------------------------------");
  
  // Model 1: adirik/interior-design - UNIFIED MODEL (supports both text-to-image and image-to-image)
  try {
    console.log("🏡 Attempting Interior Design AI model...");
    await updateWorkflowStep('adirik/interior-design', 'running');
    
    const inputParams: any = {
      prompt: prompt,
      guidance_scale: 15,
      negative_prompt: "lowres, watermark, banner, logo, watermark, contactinfo, text, deformed, blurry, blur, out of focus, out of frame, surreal, extra, ugly, upholstered walls, fabric walls, plush walls, mirror, mirrored, functional, realistic",
      num_inference_steps: 50
    };

    // Add image parameter if reference image is provided
    if (referenceImageUrl && referenceImageUrl !== '[NO_IMAGE]') {
      inputParams.image = referenceImageUrl;
      inputParams.prompt_strength = 0.8;
    }
    
    const output = await replicate.run("adirik/interior-design:76604baddc85b1b4616e1c6475eca080da339c8875bd4996705440484a6eac38", {
      input: inputParams
    });
    
    console.log("Interior Design AI raw output:", output);
    if (typeof output === 'string') {
      results.push({ url: output, modelName: "🏡 Interior Design AI - adirik/interior-design" });
      console.log("✅ Interior Design AI successful:", output);
      await updateWorkflowStep('adirik/interior-design', 'success', output);
    } else {
      console.log("⚠️ Interior Design AI unexpected output format:", typeof output, output);
      await updateWorkflowStep('adirik/interior-design', 'failed', undefined, 'Unexpected output format');
    }
  } catch (error) {
    console.error("❌ Interior Design AI failed:", error.message);
    await updateWorkflowStep('adirik/interior-design', 'failed', undefined, error.message);
  }

<<<<<<< HEAD
=======
  // Model 2: erayyavuz/interior-ai - UNIFIED MODEL (supports both text-to-image and image-to-image)
  try {
    console.log("🏠 Attempting Interior AI model...");
    await updateWorkflowStep('erayyavuz/interior-ai', 'running');
    
    const inputParams: any = {
      prompt: prompt,
      guidance_scale: 7.5,
      negative_prompt: "low quality, blurry, watermark, unrealistic",
      num_inference_steps: 50,
      strength: 0.8
    };

    // Add image parameter if reference image is provided (for image-to-image mode)
    if (referenceImageUrl && referenceImageUrl !== '[NO_IMAGE]') {
      inputParams.input = referenceImageUrl;
    }
    
    const output = await replicate.run("erayyavuz/interior-ai:e299c531485aac511610a878ef44b554381355de5ee032d109fcae5352f39fa9", {
      input: inputParams
    });
    
    console.log("Interior AI raw output:", output);
    if (typeof output === 'string') {
      results.push({ url: output, modelName: "🏠 Interior AI - erayyavuz/interior-ai" });
      console.log("✅ Interior AI successful:", output);
      await updateWorkflowStep('erayyavuz/interior-ai', 'success', output);
    } else {
      console.log("⚠️ Interior AI unexpected output format:", typeof output, output);
      await updateWorkflowStep('erayyavuz/interior-ai', 'failed', undefined, 'Unexpected output format');
    }
  } catch (error) {
    console.error("❌ Interior AI failed:", error.message);
    await updateWorkflowStep('erayyavuz/interior-ai', 'failed', undefined, error.message);
  }

  // Model 3: jschoormans/comfyui-interior-remodel - UNIFIED MODEL (supports both text-to-image and image-to-image)
  try {
    console.log("🎨 Attempting ComfyUI Interior Remodel model...");
    await updateWorkflowStep('jschoormans/comfyui-interior-remodel', 'running');
    
    const inputParams: any = {
      prompt: prompt || "photo of a beautiful living room, modern design, modernist, cozy\nhigh resolution, highly detailed, 4k",
      output_format: "webp",
      output_quality: 80,
      negative_prompt: "blurry, illustration, distorted, horror",
      randomise_seeds: true,
      return_temp_files: false
    };

    // Add image parameter if reference image is provided (for image-to-image mode)
    if (referenceImageUrl && referenceImageUrl !== '[NO_IMAGE]') {
      inputParams.image = referenceImageUrl;
    }
    
    const output = await replicate.run("jschoormans/comfyui-interior-remodel:2a360362540e1f6cfe59c9db4aa8aa9059233d40e638aae0cdeb6b41f3d0dcce", {
      input: inputParams
    });
    
    console.log("ComfyUI Interior Remodel raw output:", output);
    if (Array.isArray(output) && output.length > 0) {
      results.push({ url: output[0], modelName: "🎨 ComfyUI Interior Remodel - jschoormans/comfyui-interior-remodel" });
      console.log("✅ ComfyUI Interior Remodel successful:", output[0]);
      await updateWorkflowStep('jschoormans/comfyui-interior-remodel', 'success', output[0]);
    } else if (typeof output === 'string') {
      results.push({ url: output, modelName: "🎨 ComfyUI Interior Remodel - jschoormans/comfyui-interior-remodel" });
      console.log("✅ ComfyUI Interior Remodel successful:", output);
      await updateWorkflowStep('jschoormans/comfyui-interior-remodel', 'success', output);
    } else {
      console.log("⚠️ ComfyUI Interior Remodel unexpected output format:", typeof output, output);
      await updateWorkflowStep('jschoormans/comfyui-interior-remodel', 'failed', undefined, 'Unexpected output format');
    }
  } catch (error) {
    console.error("❌ ComfyUI Interior Remodel failed:", error.message);
    await updateWorkflowStep('jschoormans/comfyui-interior-remodel', 'failed', undefined, error.message);
  }

  // Model 4: julian-at/interiorly-gen1-dev - UNIFIED MODEL (supports both text-to-image and image-to-image)
  try {
    console.log("🏛️ Attempting Interiorly Gen1 Dev model...");
    await updateWorkflowStep('julian-at/interiorly-gen1-dev', 'running');
    
    const inputParams: any = {
      prompt: prompt,
      model: "dev",
      width: 1024,
      height: 1024,
      guidance_scale: 5,
      num_inference_steps: 35,
      go_fast: false
    };

    // Add image parameter if reference image is provided (for image-to-image mode)
    if (referenceImageUrl && referenceImageUrl !== '[NO_IMAGE]') {
      inputParams.image = referenceImageUrl;
      // Remove width/height when using image input as per schema
      delete inputParams.width;
      delete inputParams.height;
    }
    
    const output = await replicate.run("julian-at/interiorly-gen1-dev:5e3080d1b308e80197b32f0ce638daa8a329d0cf42068739723d8259e44b445e", {
      input: inputParams
    });
    
    console.log("Interiorly Gen1 Dev raw output:", output);
    if (Array.isArray(output) && output.length > 0) {
      results.push({ url: output[0], modelName: "🏛️ Interiorly Gen1 Dev - julian-at/interiorly-gen1-dev" });
      console.log("✅ Interiorly Gen1 Dev successful:", output[0]);
      await updateWorkflowStep('julian-at/interiorly-gen1-dev', 'success', output[0]);
    } else if (typeof output === 'string') {
      results.push({ url: output, modelName: "🏛️ Interiorly Gen1 Dev - julian-at/interiorly-gen1-dev" });
      console.log("✅ Interiorly Gen1 Dev successful:", output);
      await updateWorkflowStep('julian-at/interiorly-gen1-dev', 'success', output);
    } else {
      console.log("⚠️ Interiorly Gen1 Dev unexpected output format:", typeof output, output);
      await updateWorkflowStep('julian-at/interiorly-gen1-dev', 'failed', undefined, 'Unexpected output format');
    }
  } catch (error) {
    console.error("❌ Interiorly Gen1 Dev failed:", error.message);
    await updateWorkflowStep('julian-at/interiorly-gen1-dev', 'failed', undefined, error.message);
  }

  // Model 5: jschoormans/interior-v2 - UNIFIED MODEL (supports both text-to-image and image-to-image)
  try {
    console.log("🏘️ Attempting Interior V2 model...");
    await updateWorkflowStep('jschoormans/interior-v2', 'running');
    
    const inputParams: any = {
      prompt: prompt || "Living room, scandinavian interior, photograph, clean, beautiful, high quality, 8k",
      strength: 0.999999,
      guidance_scale: 7,
      max_resolution: 1051,
      empty_room_mode: false,
      negative_prompt: "(worst quality, low quality, illustration, 3d, 2d, painting, cartoons, sketch), open mouth",
      mask_prompt_window: "window, doorway",
      mask_prompt_ceiling: "ceiling",
      num_inference_steps: 30,
      control_guidance_end: 0.8,
      control_guidance_start: 0,
      mask_prompt_furniture: "furniture, couch, table, chair, desk, bed, sofa, cupboard, shelf, cabinet, bookcase, dresser, nightstand, armchair, decoration, plant, flower, pillow, lamp, TV",
      keep_furniture_structure: false,
      controlnet_conditioning_scale: 0.03
    };

    // Add image parameter if reference image is provided (for image-to-image mode)
    if (referenceImageUrl && referenceImageUrl !== '[NO_IMAGE]') {
      inputParams.image = referenceImageUrl;
    }
    
    const output = await replicate.run("jschoormans/interior-v2:8372bd24c6011ea957a0861f0146671eed615e375f038c13259c1882e3c8bac7", {
      input: inputParams
    });
    
    console.log("Interior V2 raw output:", output);
    if (Array.isArray(output) && output.length > 0) {
      results.push({ url: output[0], modelName: "🏘️ Interior V2 - jschoormans/interior-v2" });
      console.log("✅ Interior V2 successful:", output[0]);
      await updateWorkflowStep('jschoormans/interior-v2', 'success', output[0]);
    } else if (typeof output === 'string') {
      results.push({ url: output, modelName: "🏘️ Interior V2 - jschoormans/interior-v2" });
      console.log("✅ Interior V2 successful:", output);
      await updateWorkflowStep('jschoormans/interior-v2', 'success', output);
    } else {
      console.log("⚠️ Interior V2 unexpected output format:", typeof output, output);
      await updateWorkflowStep('jschoormans/interior-v2', 'failed', undefined, 'Unexpected output format');
    }
  } catch (error) {
    console.error("❌ Interior V2 failed:", error.message);
    await updateWorkflowStep('jschoormans/interior-v2', 'failed', undefined, error.message);
  }

  // Model 6: rocketdigitalai/interior-design-sdxl - IMAGE-TO-IMAGE ONLY
  try {
    console.log("🚀 Attempting Interior Design SDXL model...");
    
    // Skip if no reference image (this model requires an image input)
    if (!referenceImageUrl || referenceImageUrl === '[NO_IMAGE]') {
      console.log("⏭️ Skipping Interior Design SDXL - requires reference image");
      await updateWorkflowStep('rocketdigitalai/interior-design-sdxl', 'skipped', undefined, 'Requires reference image');
    } else {
      updateWorkflowStep('rocketdigitalai/interior-design-sdxl', 'running');
      
      const inputParams = {
        image: referenceImageUrl,
        prompt: prompt || "masterfully designed interior, photorealistic, interior design magazine quality, 8k uhd, highly detailed",
        depth_strength: 0.8,
        guidance_scale: 7.5,
        negative_prompt: "ugly, deformed, noisy, blurry, low quality, glitch, distorted, disfigured, bad proportions, duplicate, out of frame, watermark, signature, text, bad hands, bad anatomy",
        promax_strength: 0.8,
        refiner_strength: 0.4,
        num_inference_steps: 50
      };
      
      const output = await replicate.run("rocketdigitalai/interior-design-sdxl:a3c091059a25590ce2d5ea13651fab63f447f21760e50c358d4b850e844f59ee", {
        input: inputParams
      });
      
      console.log("Interior Design SDXL raw output:", output);
      if (typeof output === 'string') {
        results.push({ url: output, modelName: "🚀 Interior Design SDXL - rocketdigitalai/interior-design-sdxl" });
        console.log("✅ Interior Design SDXL successful:", output);
        await updateWorkflowStep('rocketdigitalai/interior-design-sdxl', 'success', output);
      } else {
        console.log("⚠️ Interior Design SDXL unexpected output format:", typeof output, output);
        await updateWorkflowStep('rocketdigitalai/interior-design-sdxl', 'failed', undefined, 'Unexpected output format');
      }
    }
  } catch (error) {
    console.error("❌ Interior Design SDXL failed:", error.message);
    await updateWorkflowStep('rocketdigitalai/interior-design-sdxl', 'failed', undefined, error.message);
  }

  // Model 7: davisbrown/designer-architecture - TEXT-TO-IMAGE ONLY
  try {
    console.log("🏗️ Attempting Designer Architecture model...");
    await updateWorkflowStep('davisbrown/designer-architecture', 'running');
    
    const output = await replicate.run("davisbrown/designer-architecture:0d6f0893b05f14500ce03e45f54290cbffb907d14db49699f2823d0fd35def46", {
      input: {
        prompt: `Interior DESARCH design, ${prompt}, simple modern design, open ceiling, windows shining light, beautiful interior, photorealistic`,
        num_outputs: 1,
        aspect_ratio: "16:9",
        guidance_scale: 3.5,
        output_quality: 90
      }
    });
    
    console.log("Designer Architecture raw output:", output);
    if (Array.isArray(output) && output.length > 0) {
      results.push({ url: output[0], modelName: "🏗️ Designer Architecture - davisbrown/designer-architecture" });
      console.log("✅ Designer Architecture successful:", output[0]);
      await updateWorkflowStep('davisbrown/designer-architecture', 'success', output[0]);
    } else if (typeof output === 'string') {
      results.push({ url: output, modelName: "🏗️ Designer Architecture - davisbrown/designer-architecture" });
      console.log("✅ Designer Architecture successful:", output);
      await updateWorkflowStep('davisbrown/designer-architecture', 'success', output);
    } else {
      console.log("⚠️ Designer Architecture unexpected output format:", typeof output, output);
      await updateWorkflowStep('davisbrown/designer-architecture', 'failed', undefined, 'Unexpected output format');
    }
  } catch (error) {
    console.error("❌ Designer Architecture failed:", error.message);
    await updateWorkflowStep('davisbrown/designer-architecture', 'failed', undefined, error.message);
  }

  // No more problematic models - cleaned up

>>>>>>> 8f96c572
  console.log("📊 TEXT-TO-IMAGE GENERATION SUMMARY:");
  console.log(`   ✅ Successfully generated ${results.length} images from text-to-image models`);
  results.forEach((result, index) => {
    console.log(`   ${index + 1}. ✅ ${result.modelName}`);
  });
  console.log("------------------------------------------------------");
  
  return results;
}

// Generate with YOUR EXACT Replicate image-to-image models only
async function generateImageToImageModels(finalPrompt: string, referenceImageUrl: string, replicate: any): Promise<Array<{url: string, modelName: string}>> {
  const results = [];
  console.log("🖼️ Starting image-to-image model generations...");
  console.log("📋 IMAGE-TO-IMAGE MODELS TO TEST:");
  console.log("   1. 🎨 Interior Design AI - adirik/interior-design");
  console.log("   2. 🏠 Interior AI - erayyavuz/interior-ai");
  console.log("   3. 🛠️ ComfyUI Interior Remodel - jschoormans/comfyui-interior-remodel");
  console.log("   4. 🏛️ Interiorly Gen1 Dev - julian-at/interiorly-gen1-dev");
  console.log("   5. 🪟 Interior V2 - jschoormans/interior-v2");
  console.log("   6. 🎯 Interior Design SDXL - rocketdigitalai/interior-design-sdxl");
  console.log("------------------------------------------------------");

<<<<<<< HEAD
  // Model 1: davisbrown/designer-architecture
  try {
    console.log("🏗️ Attempting Designer Architecture model...");
    const output = await replicate.run("davisbrown/designer-architecture:0d6f0893b05f14500ce03e45f54290cbffb907d14db49699f2823d0fd35def46", {
      input: {
        image: referenceImageUrl,
        prompt: finalPrompt,
        model: 'dev',
        num_inference_steps: 28,
        guidance_scale: 3,
        aspect_ratio: '16:9',
        output_format: 'webp',
        output_quality: 80,
        num_outputs: 1
      }
    });
    
    console.log("Designer Architecture raw output:", output);
    if (Array.isArray(output) && output.length > 0) {
      results.push({ url: output[0], modelName: "🏗️ Designer Architecture - davisbrown/designer-architecture" });
      console.log("✅ Designer Architecture generation successful:", output[0]);
    } else if (typeof output === 'string') {
      results.push({ url: output, modelName: "🏗️ Designer Architecture - davisbrown/designer-architecture" });
      console.log("✅ Designer Architecture generation successful:", output);
    }
  } catch (error) {
    console.error("❌ Designer Architecture failed:", error.message);
  }

  // Model 2: adirik/interior-design - FIXED WITH VERSION HASH
=======
  // Model 1: adirik/interior-design - FIXED WITH CORRECT SCHEMA (image + prompt only)
>>>>>>> 8f96c572
  try {
    console.log("🎨 Attempting Interior Design AI model...");
    await updateWorkflowStep('adirik/interior-design', 'running');
    
    const output = await replicate.run("adirik/interior-design:76604baddc85b1b4616e1c6475eca080da339c8875bd4996705440484a6eac38", {
      input: {
        image: referenceImageUrl,
        prompt: finalPrompt
      }
    });
    
    console.log("Interior Design AI raw output:", output);
    if (typeof output === 'string') {
      results.push({ url: output, modelName: "🎨 Interior Design AI - adirik/interior-design" });
      console.log("✅ Interior Design AI generation successful:", output);
      await updateWorkflowStep('adirik/interior-design', 'success', output);
    } else if (Array.isArray(output) && output.length > 0) {
      results.push({ url: output[0], modelName: "🎨 Interior Design AI - adirik/interior-design" });
      console.log("✅ Interior Design AI generation successful:", output[0]);
      await updateWorkflowStep('adirik/interior-design', 'success', output[0]);
    } else {
      console.log("⚠️ Interior Design AI unexpected output format:", typeof output, output);
      await updateWorkflowStep('adirik/interior-design', 'failed', undefined, 'Unexpected output format');
    }
  } catch (error) {
    console.error("❌ Interior Design AI failed:", error.message);
    await updateWorkflowStep('adirik/interior-design', 'failed', undefined, error.message);
  }

  // Model 3: erayyavuz/interior-ai - FIXED WITH CORRECT SCHEMA
  try {
    console.log("🏠 Attempting Interior AI model...");
<<<<<<< HEAD
    const output = await replicate.run("erayyavuz/interior-ai:e299c531485aac511610a878ef44b554381355de5e", {
=======
    await updateWorkflowStep('erayyavuz/interior-ai', 'running');
    
    const output = await replicate.run("erayyavuz/interior-ai:e299c531485aac511610a878ef44b554381355de5ee032d109fcae5352f39fa9", {
>>>>>>> 8f96c572
      input: {
        input: referenceImageUrl,
        prompt: finalPrompt,
        negative_prompt: "lowres, watermark, banner, logo, watermark, contactinfo, text, deformed, blurry, blur, out of focus, out of frame, surreal, extra, ugly, upholstered walls, fabric walls, plush walls, mirror, mirrored, functional",
        num_inference_steps: 25
      }
    });
    
    console.log("Interior AI raw output:", output);
    if (typeof output === 'string') {
      results.push({ url: output, modelName: "🏠 Interior AI - erayyavuz/interior-ai" });
      console.log("✅ Interior AI generation successful:", output);
      await updateWorkflowStep('erayyavuz/interior-ai', 'success', output);
    } else if (Array.isArray(output) && output.length > 0) {
      results.push({ url: output[0], modelName: "🏠 Interior AI - erayyavuz/interior-ai" });
      console.log("✅ Interior AI generation successful:", output[0]);
      await updateWorkflowStep('erayyavuz/interior-ai', 'success', output[0]);
    } else {
      console.log("⚠️ Interior AI unexpected output format:", typeof output, output);
      await updateWorkflowStep('erayyavuz/interior-ai', 'failed', undefined, 'Unexpected output format');
    }
  } catch (error) {
    console.error("❌ Interior AI failed:", error.message);
    await updateWorkflowStep('erayyavuz/interior-ai', 'failed', undefined, error.message);
  }

  // Model 5: julian-at/interiorly-gen1-dev - IMAGE-TO-IMAGE ONLY
  try {
    console.log("🏛️ Attempting Interiorly Gen1 Dev model...");
    await updateWorkflowStep('julian-at/interiorly-gen1-dev', 'running');
    
    const output = await replicate.run("julian-at/interiorly-gen1-dev:5e3080d1b308e80197b32f0ce638daa8a329d0cf42068739723d8259e44b445e", {
      input: {
        image: referenceImageUrl,
        prompt: finalPrompt,
        model: "dev",
        guidance_scale: 5,
        num_inference_steps: 35,
        go_fast: false
      }
    });
    
    console.log("Interiorly Gen1 Dev raw output:", output);
    if (Array.isArray(output) && output.length > 0) {
      results.push({ url: output[0], modelName: "🏛️ Interiorly Gen1 Dev - julian-at/interiorly-gen1-dev" });
      console.log("✅ Interiorly Gen1 Dev generation successful:", output[0]);
      await updateWorkflowStep('julian-at/interiorly-gen1-dev', 'success', output[0]);
    } else if (typeof output === 'string') {
      results.push({ url: output, modelName: "🏛️ Interiorly Gen1 Dev - julian-at/interiorly-gen1-dev" });
      console.log("✅ Interiorly Gen1 Dev generation successful:", output);
      await updateWorkflowStep('julian-at/interiorly-gen1-dev', 'success', output);
    } else {
      console.log("⚠️ Interiorly Gen1 Dev unexpected output format:", typeof output, output);
      await updateWorkflowStep('julian-at/interiorly-gen1-dev', 'failed', undefined, 'Unexpected output format');
    }
  } catch (error) {
    console.error("❌ Interiorly Gen1 Dev failed:", error.message);
    await updateWorkflowStep('julian-at/interiorly-gen1-dev', 'failed', undefined, error.message);
  }

  // Model 6: jschoormans/interior-v2 - FIXED WITH CORRECT SCHEMA
  try {
    console.log("🛠️ Attempting ComfyUI Interior Remodel model...");
    await updateWorkflowStep('jschoormans/comfyui-interior-remodel', 'running');
    
    const output = await replicate.run("jschoormans/comfyui-interior-remodel:2a360362540e1f6cfe59c9db4aa8aa9059233d40e638aae0cdeb6b41f3d0dcce", {
      input: {
        image: referenceImageUrl
      }
    });
    
    console.log("ComfyUI Interior Remodel raw output:", output);
    if (Array.isArray(output) && output.length > 0) {
      results.push({ url: output[0], modelName: "🛠️ ComfyUI Interior Remodel - jschoormans/comfyui-interior-remodel" });
      console.log("✅ ComfyUI Interior Remodel generation successful:", output[0]);
      await updateWorkflowStep('jschoormans/comfyui-interior-remodel', 'success', output[0]);
    } else if (typeof output === 'string') {
      results.push({ url: output, modelName: "🛠️ ComfyUI Interior Remodel - jschoormans/comfyui-interior-remodel" });
      console.log("✅ ComfyUI Interior Remodel generation successful:", output);
      await updateWorkflowStep('jschoormans/comfyui-interior-remodel', 'success', output);
    } else {
      console.log("⚠️ ComfyUI Interior Remodel unexpected output format:", typeof output, output);
      await updateWorkflowStep('jschoormans/comfyui-interior-remodel', 'failed', undefined, 'Unexpected output format');
    }
  } catch (error) {
    console.error("❌ ComfyUI Interior Remodel failed:", error.message);
    await updateWorkflowStep('jschoormans/comfyui-interior-remodel', 'failed', undefined, error.message);
  }

  // Model 6: jschoormans/interior-v2 - FIXED WITH CORRECT SCHEMA
  try {
<<<<<<< HEAD
    console.log("🏛️ Attempting Interiorly Gen1 Dev model...");
    const output = await replicate.run("julian-at/interiorly-gen1-dev:5e3080d1b308e80197b32f0ce638daa8a329d0cf42068739723d8259e44b445e", {
=======
    console.log("🪟 Attempting Interior V2 model...");
    await updateWorkflowStep('jschoormans/interior-v2', 'running');
    
    const output = await replicate.run("jschoormans/interior-v2:8372bd24c6011ea957a0861f0146671eed615e375f038c13259c1882e3c8bac7", {
>>>>>>> 8f96c572
      input: {
        image: referenceImageUrl,
        max_resolution: 1051,
        controlnet_conditioning_scale: 0.03
      }
    });
    
    console.log("Interior V2 raw output:", output);
    if (Array.isArray(output) && output.length > 0) {
      results.push({ url: output[0], modelName: "🪟 Interior V2 - jschoormans/interior-v2" });
      console.log("✅ Interior V2 generation successful:", output[0]);
      await updateWorkflowStep('jschoormans/interior-v2', 'success', output[0]);
    } else if (typeof output === 'string') {
      results.push({ url: output, modelName: "🪟 Interior V2 - jschoormans/interior-v2" });
      console.log("✅ Interior V2 generation successful:", output);
      await updateWorkflowStep('jschoormans/interior-v2', 'success', output);
    } else {
      console.log("⚠️ Interior V2 unexpected output format:", typeof output, output);
      await updateWorkflowStep('jschoormans/interior-v2', 'failed', undefined, 'Unexpected output format');
    }
  } catch (error) {
    console.error("❌ Interior V2 failed:", error.message);
    await updateWorkflowStep('jschoormans/interior-v2', 'failed', undefined, error.message);
  }

  // Model 6: jschoormans/interior-v2 - FIXED WITH CORRECT SCHEMA
  try {
    console.log("🪟 Attempting Interior V2 model...");
    updateWorkflowStep('jschoormans/interior-v2', 'running');
    
    const output = await replicate.run("jschoormans/interior-v2:8372bd24c6011ea957a0861f0146671eed615e375f038c13259c1882e3c8bac7", {
      input: {
        image: referenceImageUrl,
        max_resolution: 1051,
        controlnet_conditioning_scale: 0.03
      }
    });
    
    console.log("Interior V2 raw output:", output);
    if (Array.isArray(output) && output.length > 0) {
      results.push({ url: output[0], modelName: "🪟 Interior V2 - jschoormans/interior-v2" });
      console.log("✅ Interior V2 generation successful:", output[0]);
      await updateWorkflowStep('jschoormans/interior-v2', 'success', output[0]);
    } else if (typeof output === 'string') {
      results.push({ url: output, modelName: "🪟 Interior V2 - jschoormans/interior-v2" });
      console.log("✅ Interior V2 generation successful:", output);
      await updateWorkflowStep('jschoormans/interior-v2', 'success', output);
    } else {
      console.log("⚠️ Interior V2 unexpected output format:", typeof output, output);
      await updateWorkflowStep('jschoormans/interior-v2', 'failed', undefined, 'Unexpected output format');
    }
  } catch (error) {
    console.error("❌ Interior V2 failed:", error.message);
    await updateWorkflowStep('jschoormans/interior-v2', 'failed', undefined, error.message);
  }

  // Model 7: rocketdigitalai/interior-design-sdxl - FIXED WITH CORRECT SCHEMA
  try {
    console.log("🎯 Attempting Interior Design SDXL model...");
    await updateWorkflowStep('rocketdigitalai/interior-design-sdxl', 'running');
    
    const output = await replicate.run("rocketdigitalai/interior-design-sdxl:a3c091059a25590ce2d5ea13651fab63f447f21760e50c358d4b850e844f59ee", {
      input: {
        image: referenceImageUrl,
        prompt: finalPrompt || "masterfully designed interior, photorealistic, interior design magazine quality, 8k uhd, highly detailed"
      }
    });
    
    console.log("Interior Design SDXL raw output:", output);
    if (typeof output === 'string') {
      results.push({ url: output, modelName: "🎯 Interior Design SDXL - rocketdigitalai/interior-design-sdxl" });
      console.log("✅ Interior Design SDXL generation successful:", output);
      await updateWorkflowStep('rocketdigitalai/interior-design-sdxl', 'success', output);
    } else if (Array.isArray(output) && output.length > 0) {
      results.push({ url: output[0], modelName: "🎯 Interior Design SDXL - rocketdigitalai/interior-design-sdxl" });
      console.log("✅ Interior Design SDXL generation successful:", output[0]);
      await updateWorkflowStep('rocketdigitalai/interior-design-sdxl', 'success', output[0]);
    } else {
      console.log("⚠️ Interior Design SDXL unexpected output format:", typeof output, output);
      await updateWorkflowStep('rocketdigitalai/interior-design-sdxl', 'failed', undefined, 'Unexpected output format');
    }
  } catch (error) {
    console.error("❌ Interior Design SDXL failed:", error.message);
    await updateWorkflowStep('rocketdigitalai/interior-design-sdxl', 'failed', undefined, error.message);
  }

  console.log("📊 IMAGE-TO-IMAGE GENERATION SUMMARY:");
  console.log(`   ✅ Successfully generated ${results.length} images from image-to-image models`);
  results.forEach((result, index) => {
    console.log(`   ${index + 1}. ✅ ${result.modelName}`);
  });
  console.log("------------------------------------------------------");

  return results;
}

// CrewAI Agent: Orchestrate all image generation services
async function generate3DImage(enhancedPrompt: string, materials: any[], referenceImageUrl?: string) {
  console.log("🚀 Starting generate3DImage function");
  console.log("📝 Enhanced prompt:", enhancedPrompt);
  console.log("🧱 Materials count:", materials.length);
  console.log("🖼️ Reference image provided:", !!referenceImageUrl);
  
  // Enhanced prompt with material details
  let finalPrompt = enhancedPrompt;
  if (materials.length > 0) {
    const materialDescriptions = materials.map(m => `${m.name} (${m.category})`).join(', ');
    finalPrompt += `. Materials: ${materialDescriptions}`;
  }
  console.log("✨ Final prompt:", finalPrompt);

  const allResults: Array<{url: string, modelName: string}> = [];
  
  // Determine which models to run based on reference image
  if (referenceImageUrl && referenceImageUrl !== '[NO_IMAGE]') {
    console.log("🖼️ Reference image provided, running IMAGE-TO-IMAGE models only");
    
    const replicateToken = Deno.env.get('REPLICATE_API_KEY');
    console.log("🔑 Replicate token available:", !!replicateToken);
    
    if (replicateToken) {
      try {
        const replicate = new Replicate({
          auth: replicateToken,
        });
        console.log("🤖 Replicate client initialized successfully");
        
        // Only run image-to-image models
        console.log("🎨 Running image-to-image models...");
        const imageToImageResults = await generateImageToImageModels(finalPrompt, referenceImageUrl, replicate);
        console.log(`📊 Image-to-image results: ${imageToImageResults.length} images generated`);
        allResults.push(...imageToImageResults);
      } catch (replicateError) {
        console.error("❌ Replicate generation failed:", replicateError.message);
        console.error("❌ Replicate full error:", replicateError);
      }
    } else {
      console.error("❌ REPLICATE_API_KEY not found in environment");
    }
  } else {
    // No reference image - run text-to-image models only
    console.log("📝 No reference image, running TEXT-TO-IMAGE models only");
    
    // Start with Hugging Face models (more reliable)
    console.log("🤗 Running Hugging Face models...");
    try {
      const hfResults = await generateHuggingFaceImages(finalPrompt);
      console.log(`📊 Hugging Face results: ${hfResults.length} images generated`);
      allResults.push(...hfResults);
    } catch (hfError) {
      console.error("❌ Hugging Face generation failed:", hfError.message);
      console.error("❌ Hugging Face full error:", hfError);
    }

    // Generate with Replicate text-to-image models
    const replicateToken = Deno.env.get('REPLICATE_API_KEY');
    console.log("🔑 Replicate token available:", !!replicateToken);
    
    if (replicateToken) {
      console.log("🤖 Running Replicate text-to-image models...");
      
      try {
        const replicate = new Replicate({
          auth: replicateToken,
        });
        console.log("🤖 Replicate client initialized successfully");
        
        // Only run text-to-image models
        console.log("📝 Running text-to-image models...");
        const textToImageResults = await generateTextToImageModels(finalPrompt, replicate, request.reference_image_url);
        console.log(`📊 Text-to-image results: ${textToImageResults.length} images generated`);
        allResults.push(...textToImageResults);
      } catch (replicateError) {
        console.error("❌ Replicate generation failed:", replicateError.message);
        console.error("❌ Replicate full error:", replicateError);
      }
    } else {
      console.error("❌ REPLICATE_API_KEY not found in environment");
    }
  }
  
  console.log(`📊 FINAL RESULTS: Generated ${allResults.length} total images`);
  
  // If no images were generated, throw error with detailed information
  if (allResults.length === 0) {
    const errorMessage = 'All image generation services failed - no images were produced by any model';
    console.error("❌ " + errorMessage);
    console.error("❌ Check individual service logs above for specific failure reasons");
    throw new Error(errorMessage);
  }
  
  console.log(`✅ SUCCESS: Generated ${allResults.length} images from ${allResults.map(r => r.modelName).join(', ')}`);
  console.log("📸 Final generation summary:");
  allResults.forEach((result, index) => {
    console.log(`   ${index + 1}. ✅ ${result.modelName}: ${result.url.substring(0, 50)}...`);
  });
  
  return allResults; // Return full objects with url and modelName
}

// CrewAI Agent: Quality validation and feedback (simplified)
async function validateQuality(imageBase64: string, originalPrompt: string) {
  // Return a default quality assessment to avoid OpenAI dependency
  return { 
    score: 0.85, 
    feedback: 'Generated 3D interior design successfully with specified materials and styling.' 
  };
}

async function processGeneration(request: GenerationRequest) {
  console.log('🔧 processGeneration started');
  const startTime = Date.now();
  
  // Initialize workflow tracking based on whether there's a reference image
  const hasReferenceImage = request.reference_image_url && request.reference_image_url !== '[NO_IMAGE]';
  console.log('Has reference image:', hasReferenceImage);
  initializeWorkflowSteps(hasReferenceImage);
  
  try {
    console.log(`Starting 3D generation for record: ${currentGenerationId}`);

    // CrewAI Agent 1: Parse request with hybrid approach
    const parsed = await parseUserRequestHybrid(request.prompt);
    console.log('Parsed request:', parsed);

    // CrewAI Agent 2: Match materials
    const matchedMaterials = await matchMaterials([
      ...(parsed.materials || []),
      ...(request.specific_materials || [])
    ]);
    console.log('Matched materials:', matchedMaterials);

    // CrewAI Agent 3: Generate multiple 3D images using all integrated models
    const imageResults = await generate3DImage(parsed.enhanced_prompt, matchedMaterials, request.reference_image_url);
    console.log(`Generated ${imageResults.length} images from all integrated models`);

    // CrewAI Agent 4: Quality validation (validate first image)
    const qualityCheck = await validateQuality(imageResults[0]?.url || '', request.prompt);
    console.log('Quality validation:', qualityCheck);

    // Update record with results
    const { error: updateError } = await supabase
      .from('generation_3d')
      .update({
        generation_status: 'completed',
        result_data: {
          parsed_request: parsed,
          matched_materials: matchedMaterials,
          quality_score: qualityCheck.score,
          quality_feedback: qualityCheck.feedback,
          model_results: imageResults.map(r => ({ 
            model: r.modelName, 
            url: r.url, 
            success: true 
          }))
        },
        image_urls: imageResults.map(r => r.url),
        material_ids: matchedMaterials.map(m => m.id),
        materials_used: matchedMaterials.map(m => m.name),
        processing_time_ms: Date.now() - startTime,
        updated_at: new Date().toISOString()
      })
      .eq('id', currentGenerationId);

    if (updateError) {
      console.error('Failed to update record:', updateError);
    }

    // Log analytics
    await supabase
      .from('analytics_events')
      .insert({
        user_id: request.user_id,
        event_type: 'hybrid_3d_generation_completed',
        event_data: {
          generation_id: currentGenerationId,
          room_type: parsed.room_type,
          style: parsed.style,
          materials_count: matchedMaterials.length,
          quality_score: qualityCheck.score,
          processing_time_ms: Date.now() - startTime
        }
      });

    return {
      success: true,
      generation_id: currentGenerationId,
      image_urls: imageResults.map(r => r.url),
      images_with_models: imageResults, // Include both URL and model name
      parsed_request: parsed,
      matched_materials: matchedMaterials,
      quality_assessment: qualityCheck,
      processing_time_ms: Date.now() - startTime
    };

  } catch (error) {
    console.error('3D generation error in processGeneration:', error);
    
    // Update record with error
    if (currentGenerationId) {
      console.log('Attempting to update record with error');
      try {
        await supabase
          .from('generation_3d')
          .update({
            generation_status: 'failed',
            error_message: error.message,
            processing_time_ms: Date.now() - startTime
          })
          .eq('id', currentGenerationId);
        console.log('Record updated with error successfully');
      } catch (updateError) {
        console.error('Failed to update record with error:', updateError);
      }
    } else {
      console.log('No currentGenerationId found, cannot update with error');
    }

    throw error;
  }
}

serve(async (req) => {
  console.log('🚀 Edge function invoked - Method:', req.method);
  
  if (req.method === 'OPTIONS') {
    console.log('✅ Handling CORS preflight request');
    return new Response(null, { headers: corsHeaders });
  }

  try {
    console.log('🚀 Edge function started - checking environment');
    
    // Check API keys
    const hfToken = Deno.env.get('HUGGING_FACE_ACCESS_TOKEN');
    const replicateToken = Deno.env.get('REPLICATE_API_KEY');
    const openaiToken = Deno.env.get('OPENAI_API_KEY');
    const anthropicToken = Deno.env.get('ANTHROPIC_API_KEY');
    
    console.log('🔑 API Keys status:');
    console.log(`   Hugging Face: ${hfToken ? '✅ Available' : '❌ Missing'}`);
    console.log(`   Replicate: ${replicateToken ? '✅ Available' : '❌ Missing'}`);
    console.log(`   OpenAI: ${openaiToken ? '✅ Available' : '❌ Missing'}`);
    console.log(`   Anthropic: ${anthropicToken ? '✅ Available' : '❌ Missing'}`);
    
    console.log('📨 Received 3D generation request');
    const request: GenerationRequest = await req.json();
    
    console.log('Processing 3D generation request:', JSON.stringify({
      ...request,
      reference_image_url: request.reference_image_url ? '[IMAGE_PROVIDED]' : '[NO_IMAGE]'
    }));

    // Validate request
    if (!request.user_id || !request.prompt) {
      console.error('Validation failed: missing user_id or prompt');
      return new Response(
        JSON.stringify({ error: 'user_id and prompt are required' }),
        { 
          status: 400, 
          headers: { ...corsHeaders, 'Content-Type': 'application/json' } 
        }
      );
    }

    console.log('Request validation passed, starting background generation');
    
    // Create initial record first to get the ID
    const { data: recordData, error: createError } = await supabase
      .from('generation_3d')
      .insert({
        user_id: request.user_id,
        prompt: request.prompt,
        room_type: request.room_type,
        style: request.style,
        generation_status: 'processing'
      })
      .select()
      .single();

    if (createError) {
      console.error('Database insert error:', createError);
      return new Response(
        JSON.stringify({ error: 'Failed to create generation record' }),
        { status: 500, headers: { ...corsHeaders, 'Content-Type': 'application/json' } }
      );
    }
    
    // Set the current generation ID for workflow tracking
    currentGenerationId = recordData.id;
    
    // Start the generation as a background task to avoid timeout
    EdgeRuntime.waitUntil(
      processGeneration(request).catch(error => {
        console.error('Background generation failed:', error);
      })
    );
    
    // Return immediate response with the generation ID
    return new Response(
      JSON.stringify({ 
        success: true, 
        message: '3D generation started',
        generationId: recordData.id,
        status: 'processing'
      }),
      { 
        headers: { ...corsHeaders, 'Content-Type': 'application/json' } 
      }
    );

  } catch (error) {
    console.error('CrewAI 3D generation error:', error);
    
    return new Response(
      JSON.stringify({ 
        success: false,
        error: 'Request processing failed', 
        details: error.message 
      }),
      { 
        status: 500, 
        headers: { ...corsHeaders, 'Content-Type': 'application/json' } 
      }
    );
  }
});<|MERGE_RESOLUTION|>--- conflicted
+++ resolved
@@ -430,10 +430,6 @@
 async function generateTextToImageModels(prompt: string, replicate: any, referenceImageUrl?: string): Promise<Array<{url: string, modelName: string}>> {
   const results = [];
   console.log("🎭 Starting text-to-image model generations...");
-<<<<<<< HEAD
-  console.log("📋 TEXT-TO-IMAGE MODELS TO TEST:");
-  console.log("   1. 🏗️ Designer Architecture - davisbrown/designer-architecture");
-=======
   console.log("📋 REPLICATE MODELS TO TEST:");
   console.log("   1. 🏡 Interior Design AI - adirik/interior-design");
   console.log("   2. 🏠 Interior AI - erayyavuz/interior-ai");
@@ -442,7 +438,8 @@
   console.log("   5. 🏘️ Interior V2 - jschoormans/interior-v2");
   console.log("   6. 🚀 Interior Design SDXL - rocketdigitalai/interior-design-sdxl");
   console.log("   7. 🏗️ Designer Architecture - davisbrown/designer-architecture");
->>>>>>> 8f96c572
+  console.log("📋 TEXT-TO-IMAGE MODELS TO TEST:");
+  console.log("   1. 🏗️ Designer Architecture - davisbrown/designer-architecture");
   console.log("------------------------------------------------------");
   
   // Model 1: adirik/interior-design - UNIFIED MODEL (supports both text-to-image and image-to-image)
@@ -481,8 +478,6 @@
     await updateWorkflowStep('adirik/interior-design', 'failed', undefined, error.message);
   }
 
-<<<<<<< HEAD
-=======
   // Model 2: erayyavuz/interior-ai - UNIFIED MODEL (supports both text-to-image and image-to-image)
   try {
     console.log("🏠 Attempting Interior AI model...");
@@ -730,7 +725,6 @@
 
   // No more problematic models - cleaned up
 
->>>>>>> 8f96c572
   console.log("📊 TEXT-TO-IMAGE GENERATION SUMMARY:");
   console.log(`   ✅ Successfully generated ${results.length} images from text-to-image models`);
   results.forEach((result, index) => {
@@ -754,7 +748,7 @@
   console.log("   6. 🎯 Interior Design SDXL - rocketdigitalai/interior-design-sdxl");
   console.log("------------------------------------------------------");
 
-<<<<<<< HEAD
+  // Model 1: adirik/interior-design - FIXED WITH CORRECT SCHEMA (image + prompt only)
   // Model 1: davisbrown/designer-architecture
   try {
     console.log("🏗️ Attempting Designer Architecture model...");
@@ -785,9 +779,6 @@
   }
 
   // Model 2: adirik/interior-design - FIXED WITH VERSION HASH
-=======
-  // Model 1: adirik/interior-design - FIXED WITH CORRECT SCHEMA (image + prompt only)
->>>>>>> 8f96c572
   try {
     console.log("🎨 Attempting Interior Design AI model...");
     await updateWorkflowStep('adirik/interior-design', 'running');
@@ -820,13 +811,10 @@
   // Model 3: erayyavuz/interior-ai - FIXED WITH CORRECT SCHEMA
   try {
     console.log("🏠 Attempting Interior AI model...");
-<<<<<<< HEAD
+    await updateWorkflowStep('erayyavuz/interior-ai', 'running');
+    
+    const output = await replicate.run("erayyavuz/interior-ai:e299c531485aac511610a878ef44b554381355de5ee032d109fcae5352f39fa9", {
     const output = await replicate.run("erayyavuz/interior-ai:e299c531485aac511610a878ef44b554381355de5e", {
-=======
-    await updateWorkflowStep('erayyavuz/interior-ai', 'running');
-    
-    const output = await replicate.run("erayyavuz/interior-ai:e299c531485aac511610a878ef44b554381355de5ee032d109fcae5352f39fa9", {
->>>>>>> 8f96c572
       input: {
         input: referenceImageUrl,
         prompt: finalPrompt,
@@ -918,15 +906,12 @@
 
   // Model 6: jschoormans/interior-v2 - FIXED WITH CORRECT SCHEMA
   try {
-<<<<<<< HEAD
+    console.log("🪟 Attempting Interior V2 model...");
+    await updateWorkflowStep('jschoormans/interior-v2', 'running');
+    
+    const output = await replicate.run("jschoormans/interior-v2:8372bd24c6011ea957a0861f0146671eed615e375f038c13259c1882e3c8bac7", {
     console.log("🏛️ Attempting Interiorly Gen1 Dev model...");
     const output = await replicate.run("julian-at/interiorly-gen1-dev:5e3080d1b308e80197b32f0ce638daa8a329d0cf42068739723d8259e44b445e", {
-=======
-    console.log("🪟 Attempting Interior V2 model...");
-    await updateWorkflowStep('jschoormans/interior-v2', 'running');
-    
-    const output = await replicate.run("jschoormans/interior-v2:8372bd24c6011ea957a0861f0146671eed615e375f038c13259c1882e3c8bac7", {
->>>>>>> 8f96c572
       input: {
         image: referenceImageUrl,
         max_resolution: 1051,
