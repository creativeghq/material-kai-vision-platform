--- conflicted
+++ resolved
@@ -220,8 +220,6 @@
     // Get the last user message
     const userMessage = messages[messages.length - 1]?.content || '';
 
-<<<<<<< HEAD
-=======
     // Create runtime context for Mastra
     const { RuntimeContext } = await import('npm:@mastra/core/runtime-context');
     const runtimeContext = new RuntimeContext();
@@ -230,21 +228,11 @@
     runtimeContext.set('agentId', agentId);
     runtimeContext.set('model', model);
 
->>>>>>> 2abbd1cf
     // Try to use Mastra routing agent, fallback to simple response
     let responseText = '';
     try {
       const result = await routingAgent.generate(userMessage, {
-<<<<<<< HEAD
-        context: {
-          userId: user.id,
-          workspaceId,
-          agentId,
-          model,
-        },
-=======
         runtimeContext,
->>>>>>> 2abbd1cf
       });
       responseText = result.text;
     } catch (mastraError) {
